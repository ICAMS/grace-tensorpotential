--- conflicted
+++ resolved
@@ -4,11 +4,7 @@
 
 [project]
 name = "tensorpotential"
-<<<<<<< HEAD
 version = "0.5.5"
-=======
-version = "0.5.4"  
->>>>>>> 230e1e07
 authors = [
     { name = "Anton Bochkarev", email = "anton.bochkarev@rub.de" },
     { name = "Yury Lysogorskiy", email = "yury.lysogorskiy@rub.de" },
@@ -27,10 +23,10 @@
 ]
 dependencies = [
     # for windows and macos
-    "tensorflow<2.20; sys_platform == 'win32' or sys_platform == 'darwin'",    
+    "tensorflow<2.20; sys_platform == 'win32' or sys_platform == 'darwin'",
     # for linux
     "tensorflow[and-cuda]<2.20; sys_platform == 'linux'",
-    
+
     "tf_keras",  # Required for legacy Keras API. Users may need to set TF_USE_LEGACY_KERAS=1
     "scipy",
     "matscipy",
